from __future__ import absolute_import, division, print_function

import torch
import torch.nn as nn
from torch.distributions.transforms import Transform
from torch.distributions import constraints

from pyro.distributions.util import copy_docs_from


@copy_docs_from(Transform)
class InverseAutoregressiveFlow(Transform):
    """
    An implementation of an Inverse Autoregressive Flow. Together with the `TransformedDistribution` this
    provides a way to create richer variational approximations.

    Example usage:

    >>> from pyro.nn import AutoRegressiveNN
    >>> base_dist = dist.Normal(torch.zeros(10), torch.ones(10))
    >>> iaf = InverseAutoregressiveFlow(AutoRegressiveNN(10, [40]))
    >>> iaf_module = pyro.module("my_iaf", iaf.module)
    >>> iaf_dist = dist.TransformedDistribution(base_dist, [iaf])
    >>> iaf_dist.sample()  # doctest: +SKIP
        tensor([-0.4071, -0.5030,  0.7924, -0.2366, -0.2387, -0.1417,  0.0868,
                0.1389, -0.4629,  0.0986])

    Note that this implementation is only meant to be used in settings where the inverse of the Bijector
    is never explicitly computed (rather the result is cached from the forward call). In the context of
    variational inference, this means that the InverseAutoregressiveFlow should only be used in the guide,
    i.e. in the variational distribution. In other contexts the inverse could in principle be computed but
    this would be a (potentially) costly computation that scales with the dimension of the input (and in
    any case support for this is not included in this implementation).

    :param autoregressive_nn: an autoregressive neural network whose forward call returns a real-valued
        mean and logit-scale as a tuple
    :type autoregressive_nn: nn.Module
    :param sigmoid_bias: bias on the hidden units fed into the sigmoid; default=`2.0`
    :type sigmoid_bias: float

    References:

    1. Improving Variational Inference with Inverse Autoregressive Flow [arXiv:1606.04934]
    Diederik P. Kingma, Tim Salimans, Rafal Jozefowicz, Xi Chen, Ilya Sutskever, Max Welling

    2. Variational Inference with Normalizing Flows [arXiv:1505.05770]
    Danilo Jimenez Rezende, Shakir Mohamed

    3. MADE: Masked Autoencoder for Distribution Estimation [arXiv:1502.03509]
    Mathieu Germain, Karol Gregor, Iain Murray, Hugo Larochelle
    """

    codomain = constraints.real

    def __init__(self, autoregressive_nn, sigmoid_bias=2.0):
        super(InverseAutoregressiveFlow, self).__init__()
        self.module = nn.Module()
        self.module.arn = autoregressive_nn
        self.module.sigmoid = nn.Sigmoid()
        self.module.sigmoid_bias = torch.tensor(sigmoid_bias)
        self._intermediates_cache = {}
        self.add_inverse_to_cache = True

    @property
    def arn(self):
        """
        :rtype: pyro.nn.AutoRegressiveNN

        Return the AutoRegressiveNN associated with the InverseAutoregressiveFlow
        """
        return self.module.arn

    def _call(self, x):
        """
        :param x: the input into the bijection
        :type x: torch.Tensor

        Invokes the bijection x=>y; in the prototypical context of a TransformedDistribution `x` is a
        sample from the base distribution (or the output of a previous flow)
        """
        mean, scale = self.module.arn(x)
<<<<<<< HEAD
        scale = self.module.sigmoid(scale + self.module.sigmoid_bias.type(x.dtype).to(x.device))
=======
        scale = self.module.sigmoid(scale + self.module.sigmoid_bias.type(x.dtype))
>>>>>>> 31290592

        y = scale * x + (1 - scale) * mean
        self._add_intermediate_to_cache(x, y, 'x')
        self._add_intermediate_to_cache(scale, y, 'scale')
        return y

    def _inverse(self, y):
        """
        :param y: the output of the bijection
        :type y: torch.Tensor

        Inverts y => x. As noted above, this implementation is incapable of inverting arbitrary values
        `y`; rather it assumes `y` is the result of a previously computed application of the bijector
        to some `x` (which was cached on the forward call)
        """
        if (y, 'x') in self._intermediates_cache:
            x = self._intermediates_cache.pop((y, 'x'))
            return x
        else:
            raise KeyError("InverseAutoregressiveFlow expected to find "
                           "key in intermediates cache but didn't")

    def _add_intermediate_to_cache(self, intermediate, y, name):
        """
        Internal function used to cache intermediate results computed during the forward call
        """
        assert((y, name) not in self._intermediates_cache),\
            "key collision in _add_intermediate_to_cache"
        self._intermediates_cache[(y, name)] = intermediate

    def log_abs_det_jacobian(self, x, y):
        """
        Calculates the elementwise determinant of the log jacobian
        """
        if (y, 'scale') in self._intermediates_cache:
            scale = self._intermediates_cache.pop((y, 'scale'))
        else:
            raise KeyError("Bijector InverseAutoregressiveFlow expected to find" +
                           "key in intermediates cache but didn't")
        return scale.log()<|MERGE_RESOLUTION|>--- conflicted
+++ resolved
@@ -79,11 +79,7 @@
         sample from the base distribution (or the output of a previous flow)
         """
         mean, scale = self.module.arn(x)
-<<<<<<< HEAD
-        scale = self.module.sigmoid(scale + self.module.sigmoid_bias.type(x.dtype).to(x.device))
-=======
         scale = self.module.sigmoid(scale + self.module.sigmoid_bias.type(x.dtype))
->>>>>>> 31290592
 
         y = scale * x + (1 - scale) * mean
         self._add_intermediate_to_cache(x, y, 'x')
