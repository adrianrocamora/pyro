from __future__ import absolute_import, division, print_function

import warnings
from operator import itemgetter

import networkx
import torch

import pyro
from pyro.distributions.util import is_identically_zero
from pyro.infer import ELBO
<<<<<<< HEAD
from pyro.infer.enum import iter_importance_traces
from pyro.infer.util import MultiFrameTensor, get_iarange_stacks, torch_backward, torch_data_sum
from pyro.util import detach_iterable, is_nan
=======
from pyro.infer.util import (MultiFrameTensor, get_iarange_stacks, torch_backward,
                             torch_data_sum, detach_iterable)
from pyro.poutine.util import prune_subsample_sites
from pyro.util import check_model_guide_match, check_site_shape, torch_isnan
>>>>>>> aed009aa


def _get_baseline_options(site):
    """
    Extracts baseline options from ``site["infer"]["baseline"]``.
    """
    # XXX default for baseline_beta currently set here
    options_dict = site["infer"].get("baseline", {}).copy()
    options_tuple = (options_dict.pop('nn_baseline', None),
                     options_dict.pop('nn_baseline_input', None),
                     options_dict.pop('use_decaying_avg_baseline', False),
                     options_dict.pop('baseline_beta', 0.90),
                     options_dict.pop('baseline_value', None))
    if options_dict:
        raise ValueError("Unrecognized baseline options: {}".format(options_dict.keys()))
    return options_tuple


def _compute_downstream_costs(model_trace, guide_trace,  #
                              non_reparam_nodes):
    # recursively compute downstream cost nodes for all sample sites in model and guide
    # (even though ultimately just need for non-reparameterizable sample sites)
    # 1. downstream costs used for rao-blackwellization
    # 2. model observe sites (as well as terms that arise from the model and guide having different
    # dependency structures) are taken care of via 'children_in_model' below
    topo_sort_guide_nodes = list(reversed(list(networkx.topological_sort(guide_trace))))
    topo_sort_guide_nodes = [x for x in topo_sort_guide_nodes
                             if guide_trace.nodes[x]["type"] == "sample"]
    ordered_guide_nodes_dict = {n: i for i, n in enumerate(topo_sort_guide_nodes)}

    downstream_guide_cost_nodes = {}
    downstream_costs = {}
    stacks = get_iarange_stacks(model_trace)

    for node in topo_sort_guide_nodes:
        downstream_costs[node] = MultiFrameTensor((stacks[node],
                                                   model_trace.nodes[node]['log_prob'] -
                                                   guide_trace.nodes[node]['log_prob']))
        nodes_included_in_sum = set([node])
        downstream_guide_cost_nodes[node] = set([node])
        # make more efficient by ordering children appropriately (higher children first)
        children = [(k, -ordered_guide_nodes_dict[k]) for k in guide_trace.successors(node)]
        sorted_children = sorted(children, key=itemgetter(1))
        for child, _ in sorted_children:
            child_cost_nodes = downstream_guide_cost_nodes[child]
            downstream_guide_cost_nodes[node].update(child_cost_nodes)
            if nodes_included_in_sum.isdisjoint(child_cost_nodes):  # avoid duplicates
                downstream_costs[node].add(*downstream_costs[child].items())
                # XXX nodes_included_in_sum logic could be more fine-grained, possibly leading
                # to speed-ups in case there are many duplicates
                nodes_included_in_sum.update(child_cost_nodes)
        missing_downstream_costs = downstream_guide_cost_nodes[node] - nodes_included_in_sum
        # include terms we missed because we had to avoid duplicates
        for missing_node in missing_downstream_costs:
            downstream_costs[node].add((stacks[missing_node],
                                        model_trace.nodes[missing_node]['log_prob'] -
                                        guide_trace.nodes[missing_node]['log_prob']))

    # finish assembling complete downstream costs
    # (the above computation may be missing terms from model)
    for site in non_reparam_nodes:
        children_in_model = set()
        for node in downstream_guide_cost_nodes[site]:
            children_in_model.update(model_trace.successors(node))
        # remove terms accounted for above
        children_in_model.difference_update(downstream_guide_cost_nodes[site])
        for child in children_in_model:
            assert (model_trace.nodes[child]["type"] == "sample")
            downstream_costs[site].add((stacks[child],
                                        model_trace.nodes[child]['log_prob']))
            downstream_guide_cost_nodes[site].update([child])

    for k in non_reparam_nodes:
        downstream_costs[k] = downstream_costs[k].sum_to(guide_trace.nodes[k]["cond_indep_stack"])

    return downstream_costs, downstream_guide_cost_nodes


def _compute_elbo_reparam(model_trace, guide_trace, non_reparam_nodes):
    elbo = 0.0
    surrogate_elbo = 0.0
    for name, model_site in model_trace.nodes.items():
        if model_site["type"] == "sample":
            if model_site["is_observed"]:
                elbo += model_site["log_prob_sum"]
                surrogate_elbo += model_site["log_prob_sum"]
            else:
                # deal with log p(z|...) term
                elbo += model_site["log_prob_sum"]
                surrogate_elbo += model_site["log_prob_sum"]
                # deal with log q(z|...) term, if present
                guide_site = guide_trace.nodes[name]
                elbo -= guide_site["log_prob_sum"]
                entropy_term = guide_site["score_parts"].entropy_term
                if not is_identically_zero(entropy_term):
                    surrogate_elbo -= entropy_term.sum()

    # elbo is never differentiated, surrogate_elbo is

    return torch_data_sum(elbo), surrogate_elbo


def _compute_elbo_non_reparam(guide_trace, non_reparam_nodes, downstream_costs):
    # construct all the reinforce-like terms.
    # we include only downstream costs to reduce variance
    # optionally include baselines to further reduce variance
    # XXX should the average baseline be in the param store as below?
    surrogate_elbo = 0.0
    baseline_loss = 0.0
    for node in non_reparam_nodes:
        guide_site = guide_trace.nodes[node]
        downstream_cost = downstream_costs[node]
        baseline = 0.0
        (nn_baseline, nn_baseline_input, use_decaying_avg_baseline, baseline_beta,
            baseline_value) = _get_baseline_options(guide_site)
        use_nn_baseline = nn_baseline is not None
        use_baseline_value = baseline_value is not None
        assert(not (use_nn_baseline and use_baseline_value)), \
            "cannot use baseline_value and nn_baseline simultaneously"
        if use_decaying_avg_baseline:
            dc_shape = downstream_cost.shape
            param_name = "__baseline_avg_downstream_cost_" + node
            with torch.no_grad():
                avg_downstream_cost_old = pyro.param(param_name,
                                                     torch.tensor(0.0).expand(dc_shape).clone())
                avg_downstream_cost_new = (1 - baseline_beta) * downstream_cost + \
                    baseline_beta * avg_downstream_cost_old
            pyro.get_param_store().replace_param(param_name, avg_downstream_cost_new,
                                                 avg_downstream_cost_old)
            baseline += avg_downstream_cost_old
        if use_nn_baseline:
            # block nn_baseline_input gradients except in baseline loss
            baseline += nn_baseline(detach_iterable(nn_baseline_input))
        elif use_baseline_value:
            # it's on the user to make sure baseline_value tape only points to baseline params
            baseline += baseline_value
        if use_nn_baseline or use_baseline_value:
            # accumulate baseline loss
            baseline_loss += torch.pow(downstream_cost.detach() - baseline, 2.0).sum()

        score_function_term = guide_site["score_parts"].score_function
        if use_nn_baseline or use_decaying_avg_baseline or use_baseline_value:
            if downstream_cost.shape != baseline.shape:
                raise ValueError("Expected baseline at site {} to be {} instead got {}".format(
                    node, downstream_cost.shape, baseline.shape))
            downstream_cost = downstream_cost - baseline
        surrogate_elbo += (score_function_term * downstream_cost.detach()).sum()

    return surrogate_elbo, baseline_loss


class TraceGraph_ELBO(ELBO):
    """
    A TraceGraph implementation of ELBO-based SVI. The gradient estimator
    is constructed along the lines of reference [1] specialized to the case
    of the ELBO. It supports arbitrary dependency structure for the model
    and guide as well as baselines for non-reparameterizable random variables.
    Where possible, conditional dependency information as recorded in the
    :class:`~pyro.poutine.trace.Trace` is used to reduce the variance of the gradient estimator.
    In particular three kinds of conditional dependency information are
    used to reduce variance:
    - the sequential order of samples (z is sampled after y => y does not depend on z)
    - :class:`~pyro.iarange` generators
    - :class:`~pyro.irange` generators

    References

    [1] `Gradient Estimation Using Stochastic Computation Graphs`,
        John Schulman, Nicolas Heess, Theophane Weber, Pieter Abbeel

    [2] `Neural Variational Inference and Learning in Belief Networks`
        Andriy Mnih, Karol Gregor
    """

    def _get_traces(self, model, guide, *args, **kwargs):
        """
        runs the guide and runs the model against the guide with
        the result packaged as a tracegraph generator
        """
        return iter_importance_traces(num_particles=self.num_particles,
                                      graph_type="dense")(
                                          model, guide, *args, **kwargs)

    def loss(self, model, guide, *args, **kwargs):
        """
        :returns: returns an estimate of the ELBO
        :rtype: float

        Evaluates the ELBO with an estimator that uses num_particles many samples/particles.
        """
        elbo = 0.0
        for weight, model_trace, guide_trace in self._get_traces(model, guide, *args, **kwargs):
            guide_trace.log_prob_sum(), model_trace.log_prob_sum()

            elbo_particle = 0.0

            for name in model_trace.nodes.keys():
                if model_trace.nodes[name]["type"] == "sample":
                    if model_trace.nodes[name]["is_observed"]:
                        elbo_particle += model_trace.nodes[name]["log_prob_sum"]
                    else:
                        elbo_particle += model_trace.nodes[name]["log_prob_sum"]
                        elbo_particle -= guide_trace.nodes[name]["log_prob_sum"]

            elbo += torch_data_sum(weight * elbo_particle)

        loss = -elbo
        if torch_isnan(loss):
            warnings.warn('Encountered NAN loss')
        return loss

    def loss_and_grads(self, model, guide, *args, **kwargs):
        """
        :returns: returns an estimate of the ELBO
        :rtype: float

        Computes the ELBO as well as the surrogate ELBO that is used to form the gradient estimator.
        Performs backward on the latter. Num_particle many samples are used to form the estimators.
        If baselines are present, a baseline loss is also constructed and differentiated.
        """
        loss = 0.0
        for weight, model_trace, guide_trace in self._get_traces(model, guide, *args, **kwargs):
            loss += self._loss_and_grads_particle(weight, model_trace, guide_trace)
        return loss

    def _loss_and_grads_particle(self, weight, model_trace, guide_trace):
        # compute elbo for reparameterized nodes
        non_reparam_nodes = set(guide_trace.nonreparam_stochastic_nodes)
        elbo, surrogate_elbo = _compute_elbo_reparam(model_trace, guide_trace, non_reparam_nodes)

        # the following computations are only necessary if we have non-reparameterizable nodes
        baseline_loss = 0.0
        if non_reparam_nodes:
            downstream_costs, _ = _compute_downstream_costs(model_trace, guide_trace, non_reparam_nodes)
            surrogate_elbo_term, baseline_loss = _compute_elbo_non_reparam(guide_trace,
                                                                           non_reparam_nodes, downstream_costs)
            surrogate_elbo += surrogate_elbo_term

        # collect parameters to train from model and guide
        trainable_params = set(site["value"].unconstrained()
                               for trace in (model_trace, guide_trace)
                               for site in trace.nodes.values()
                               if site["type"] == "param")

        if trainable_params:
            surrogate_loss = -surrogate_elbo
            torch_backward(weight * (surrogate_loss + baseline_loss))
            pyro.get_param_store().mark_params_active(trainable_params)

        loss = -elbo
        if torch_isnan(loss):
            warnings.warn('Encountered NAN loss')
        return weight * loss<|MERGE_RESOLUTION|>--- conflicted
+++ resolved
@@ -9,16 +9,9 @@
 import pyro
 from pyro.distributions.util import is_identically_zero
 from pyro.infer import ELBO
-<<<<<<< HEAD
 from pyro.infer.enum import iter_importance_traces
 from pyro.infer.util import MultiFrameTensor, get_iarange_stacks, torch_backward, torch_data_sum
-from pyro.util import detach_iterable, is_nan
-=======
-from pyro.infer.util import (MultiFrameTensor, get_iarange_stacks, torch_backward,
-                             torch_data_sum, detach_iterable)
-from pyro.poutine.util import prune_subsample_sites
-from pyro.util import check_model_guide_match, check_site_shape, torch_isnan
->>>>>>> aed009aa
+from pyro.util import detach_iterable, torch_isnan
 
 
 def _get_baseline_options(site):
