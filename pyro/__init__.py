--- conflicted
+++ resolved
@@ -150,14 +150,7 @@
     else:
         # Wrap computation in a scaling context.
         scale = size / subsample_size
-<<<<<<< HEAD
-        with LambdaPoutine(None, name, scale):
-=======
-        scale_context = LambdaPoutine(None, name, scale, 'tensor', 0, subsample_size)
-        try:
-            scale_context._push_stack()
-            scale_context._enter_poutine()
->>>>>>> 7929740b
+        with LambdaPoutine(None, name, scale, 'tensor', 0, subsample_size):
             yield subsample
 
 
