from __future__ import absolute_import, division, print_function

import logging
import os

import pytest
import torch

import pyro
import pyro.distributions as dist
from pyro.infer import EmpiricalMarginal
from pyro.infer.mcmc.mcmc import MCMC
from pyro.infer.mcmc.nuts import NUTS
<<<<<<< HEAD
import pyro.poutine as poutine
from pyro.util import ignore_jit_warnings
=======
>>>>>>> 85772d66
from tests.common import assert_equal

from .test_hmc import GaussianChain, T, rmse

logger = logging.getLogger(__name__)

<<<<<<< HEAD

def mark_jit(*args, **kwargs):
    jit_markers = kwargs.pop("marks", [])
    jit_markers += [
        pytest.mark.skipif(torch.__version__ <= "0.4.1",
                           reason="https://github.com/pytorch/pytorch/issues/10041#issuecomment-409057228"),
        pytest.mark.skipif('CI' in os.environ,
                           reason='slow test')
    ]
    kwargs["marks"] = jit_markers
    return pytest.param(*args, **kwargs)


def jit_idfn(param):
    return "JIT={}".format(param)


T2 = T(*TEST_CASES[2].values)._replace(num_samples=800, warmup_steps=200)
TEST_CASES[2] = pytest.param(*T2, marks=pytest.mark.skipif(
    'CI' in os.environ and os.environ['CI'] == 'true', reason='Slow test - skip on CI'))
T3 = T(*TEST_CASES[3].values)._replace(num_samples=1000, warmup_steps=200)
TEST_CASES[3] = pytest.param(*T3, marks=[
    pytest.mark.skipif('CI' in os.environ and os.environ['CI'] == 'true',
                       reason='Slow test - skip on CI')]
)
=======
TEST_CASES = [
    T(
        GaussianChain(dim=10, chain_len=3, num_obs=1),
        num_samples=800,
        warmup_steps=200,
        hmc_params=None,
        expected_means=[0.25, 0.50, 0.75],
        expected_precs=[1.33, 1, 1.33],
        mean_tol=0.06,
        std_tol=0.06,
    ),
    T(
        GaussianChain(dim=10, chain_len=4, num_obs=1),
        num_samples=800,
        warmup_steps=200,
        hmc_params=None,
        expected_means=[0.20, 0.40, 0.60, 0.80],
        expected_precs=[1.25, 0.83, 0.83, 1.25],
        mean_tol=0.07,
        std_tol=0.06,
    ),
    pytest.param(*T(
        GaussianChain(dim=5, chain_len=2, num_obs=10000),
        num_samples=800,
        warmup_steps=200,
        hmc_params=None,
        expected_means=[0.5, 1.0],
        expected_precs=[2.0, 10000],
        mean_tol=0.04,
        std_tol=0.04,
    ), marks=[pytest.mark.skipif('CI' in os.environ or 'CUDA_TEST' in os.environ,
                                 reason='Slow test - skip on CI/CUDA')]),
    pytest.param(*T(
        GaussianChain(dim=5, chain_len=9, num_obs=1),
        num_samples=1400,
        warmup_steps=200,
        hmc_params=None,
        expected_means=[0.10, 0.20, 0.30, 0.40, 0.50, 0.60, 0.70, 0.80, 0.90],
        expected_precs=[1.11, 0.63, 0.48, 0.42, 0.4, 0.42, 0.48, 0.63, 1.11],
        mean_tol=0.08,
        std_tol=0.08,
    ), marks=[pytest.mark.skipif('CI' in os.environ or 'CUDA_TEST' in os.environ,
                                 reason='Slow test - skip on CI/CUDA')])
]

TEST_IDS = [t[0].id_fn() if type(t).__name__ == 'TestExample'
            else t[0][0].id_fn() for t in TEST_CASES]
>>>>>>> 85772d66


@pytest.mark.parametrize(
    'fixture, num_samples, warmup_steps, hmc_params, expected_means, expected_precs, mean_tol, std_tol',
    TEST_CASES,
    ids=TEST_IDS)
@pytest.mark.init(rng_seed=34)
@pytest.mark.disable_validation()
def test_nuts_conjugate_gaussian(fixture,
                                 num_samples,
                                 warmup_steps,
                                 hmc_params,
                                 expected_means,
                                 expected_precs,
                                 mean_tol,
                                 std_tol):
    pyro.get_param_store().clear()
    nuts_kernel = NUTS(fixture.model)
    mcmc_run = MCMC(nuts_kernel, num_samples, warmup_steps).run(fixture.data)
    for i in range(1, fixture.chain_len + 1):
        param_name = 'loc_' + str(i)
        marginal = EmpiricalMarginal(mcmc_run, sites=param_name)
        latent_loc = marginal.mean
        latent_std = marginal.variance.sqrt()
        expected_mean = torch.ones(fixture.dim) * expected_means[i - 1]
        expected_std = 1 / torch.sqrt(torch.ones(fixture.dim) * expected_precs[i - 1])

        # Actual vs expected posterior means for the latents
        logger.info('Posterior mean (actual) - {}'.format(param_name))
        logger.info(latent_loc)
        logger.info('Posterior mean (expected) - {}'.format(param_name))
        logger.info(expected_mean)
        assert_equal(rmse(latent_loc, expected_mean).item(), 0.0, prec=mean_tol)

        # Actual vs expected posterior precisions for the latents
        logger.info('Posterior std (actual) - {}'.format(param_name))
        logger.info(latent_std)
        logger.info('Posterior std (expected) - {}'.format(param_name))
        logger.info(expected_std)
        assert_equal(rmse(latent_std, expected_std).item(), 0.0, prec=std_tol)


<<<<<<< HEAD
@pytest.mark.parametrize("jit", [False, mark_jit(True)], ids=jit_idfn)
def test_logistic_regression(jit):
=======
@pytest.mark.parametrize("use_multinomial_sampling", [True, False])
def test_logistic_regression(use_multinomial_sampling):
>>>>>>> 85772d66
    dim = 3
    data = torch.randn(2000, dim)
    true_coefs = torch.arange(1., dim + 1.)
    labels = dist.Bernoulli(logits=(true_coefs * data).sum(-1)).sample()

    def model(data):
        coefs_mean = torch.zeros(dim)
        coefs = pyro.sample('beta', dist.Normal(coefs_mean, torch.ones(dim)))
        y = pyro.sample('y', dist.Bernoulli(logits=(coefs * data).sum(-1)), obs=labels)
        return y

<<<<<<< HEAD
    nuts_kernel = NUTS(model, step_size=0.0855, jit_compile=jit, ignore_jit_warnings=True)
=======
    nuts_kernel = NUTS(model, use_multinomial_sampling=use_multinomial_sampling)
>>>>>>> 85772d66
    mcmc_run = MCMC(nuts_kernel, num_samples=500, warmup_steps=100).run(data)
    posterior = EmpiricalMarginal(mcmc_run, sites='beta')
    assert_equal(rmse(true_coefs, posterior.mean).item(), 0.0, prec=0.1)


<<<<<<< HEAD
@pytest.mark.parametrize("jit", [False, mark_jit(True)], ids=jit_idfn)
def test_beta_bernoulli(jit):
=======
@pytest.mark.parametrize(
    "step_size, adapt_step_size, adapt_mass_matrix, full_mass",
    [
        (0.1, False, False, False),
        (0.1, False, True, False),
        (None, True, False, False),
        (None, True, True, False),
        (None, True, True, True),
    ]
)
def test_beta_bernoulli(step_size, adapt_step_size, adapt_mass_matrix, full_mass):
>>>>>>> 85772d66
    def model(data):
        alpha = torch.tensor([1.1, 1.1])
        beta = torch.tensor([1.1, 1.1])
        p_latent = pyro.sample("p_latent", dist.Beta(alpha, beta))
        pyro.sample("obs", dist.Bernoulli(p_latent), obs=data)
        return p_latent

    true_probs = torch.tensor([0.9, 0.1])
    data = dist.Bernoulli(true_probs).sample(sample_shape=(torch.Size((1000,))))
<<<<<<< HEAD
    nuts_kernel = NUTS(model, step_size=0.02, jit_compile=jit, ignore_jit_warnings=True)
=======
    nuts_kernel = NUTS(model, step_size, adapt_step_size, adapt_mass_matrix, full_mass)
>>>>>>> 85772d66
    mcmc_run = MCMC(nuts_kernel, num_samples=500, warmup_steps=100).run(data)
    posterior = EmpiricalMarginal(mcmc_run, sites='p_latent')
    assert_equal(posterior.mean, true_probs, prec=0.02)


<<<<<<< HEAD
@pytest.mark.parametrize("jit", [False, mark_jit(True)], ids=jit_idfn)
def test_gamma_normal(jit):
=======
@pytest.mark.parametrize("use_multinomial_sampling", [True, False])
def test_gamma_normal(use_multinomial_sampling):
>>>>>>> 85772d66
    def model(data):
        rate = torch.tensor([1.0, 1.0])
        concentration = torch.tensor([1.0, 1.0])
        p_latent = pyro.sample('p_latent', dist.Gamma(rate, concentration))
        pyro.sample("obs", dist.Normal(3, p_latent), obs=data)
        return p_latent

    true_std = torch.tensor([0.5, 2])
    data = dist.Normal(3, true_std).sample(sample_shape=(torch.Size((2000,))))
<<<<<<< HEAD
    nuts_kernel = NUTS(model, step_size=0.01, jit_compile=jit, ignore_jit_warnings=True)
=======
    nuts_kernel = NUTS(model, use_multinomial_sampling=use_multinomial_sampling)
>>>>>>> 85772d66
    mcmc_run = MCMC(nuts_kernel, num_samples=200, warmup_steps=100).run(data)
    posterior = EmpiricalMarginal(mcmc_run, sites='p_latent')
    assert_equal(posterior.mean, true_std, prec=0.05)


<<<<<<< HEAD
@pytest.mark.parametrize("jit", [False, mark_jit(True)], ids=jit_idfn)
def test_logistic_regression_with_dual_averaging(jit):
    dim = 3
    data = torch.randn(2000, dim)
    true_coefs = torch.arange(1., dim + 1.)
    labels = dist.Bernoulli(logits=(true_coefs * data).sum(-1)).sample()

    def model(data):
        coefs_mean = torch.zeros(dim)
        coefs = pyro.sample('beta', dist.Normal(coefs_mean, torch.ones(dim)))
        y = pyro.sample('y', dist.Bernoulli(logits=(coefs * data).sum(-1)), obs=labels)
        return y

    nuts_kernel = NUTS(model, adapt_step_size=True, jit_compile=jit, ignore_jit_warnings=True)
    mcmc_run = MCMC(nuts_kernel, num_samples=500, warmup_steps=100).run(data)
    posterior = EmpiricalMarginal(mcmc_run, sites='beta')
    assert_equal(rmse(true_coefs, posterior.mean).item(), 0.0, prec=0.1)


@pytest.mark.parametrize("jit", [False, mark_jit(True)], ids=jit_idfn)
def test_beta_bernoulli_with_dual_averaging(jit):
    def model(data):
        alpha = torch.tensor([1.1, 1.1])
        beta = torch.tensor([1.1, 1.1])
        p_latent = pyro.sample("p_latent", dist.Beta(alpha, beta))
        pyro.sample("obs", dist.Bernoulli(p_latent), obs=data)
        return p_latent

    true_probs = torch.tensor([0.9, 0.1])
    data = dist.Bernoulli(true_probs).sample(sample_shape=(torch.Size((1000,))))
    nuts_kernel = NUTS(model, adapt_step_size=True, jit_compile=jit,
                       ignore_jit_warnings=True)
    mcmc_run = MCMC(nuts_kernel, num_samples=500, warmup_steps=100).run(data)
    posterior = EmpiricalMarginal(mcmc_run, sites="p_latent")
    assert_equal(posterior.mean, true_probs, prec=0.03)


@pytest.mark.parametrize("jit", [False,
                                 mark_jit(True, marks=[pytest.mark.xfail("https://github.com/uber/pyro/issues/1418")])
                                 ], ids=jit_idfn)
def test_dirichlet_categorical(jit):
=======
def test_dirichlet_categorical():
>>>>>>> 85772d66
    def model(data):
        concentration = torch.tensor([1.0, 1.0, 1.0])
        p_latent = pyro.sample('p_latent', dist.Dirichlet(concentration))
        pyro.sample("obs", dist.Categorical(p_latent), obs=data)
        return p_latent

    true_probs = torch.tensor([0.1, 0.6, 0.3])
    data = dist.Categorical(true_probs).sample(sample_shape=(torch.Size((2000,))))
<<<<<<< HEAD
    nuts_kernel = NUTS(model, adapt_step_size=True, jit_compile=jit, ignore_jit_warnings=True)
=======
    nuts_kernel = NUTS(model)
>>>>>>> 85772d66
    mcmc_run = MCMC(nuts_kernel, num_samples=200, warmup_steps=100).run(data)
    posterior = EmpiricalMarginal(mcmc_run, sites='p_latent')
    assert_equal(posterior.mean, true_probs, prec=0.02)


@pytest.mark.parametrize("jit", [False, mark_jit(True)], ids=jit_idfn)
def test_gamma_beta(jit):
    def model(data):
        alpha_prior = pyro.sample('alpha', dist.Gamma(concentration=1., rate=1.))
        beta_prior = pyro.sample('beta', dist.Gamma(concentration=1., rate=1.))
        pyro.sample('x', dist.Beta(concentration1=alpha_prior, concentration0=beta_prior), obs=data)

    true_alpha = torch.tensor(5.)
    true_beta = torch.tensor(1.)
    data = dist.Beta(concentration1=true_alpha, concentration0=true_beta).sample(torch.Size((5000,)))
<<<<<<< HEAD
    nuts_kernel = NUTS(model, adapt_step_size=True, jit_compile=jit, ignore_jit_warnings=True)
=======
    nuts_kernel = NUTS(model)
>>>>>>> 85772d66
    mcmc_run = MCMC(nuts_kernel, num_samples=500, warmup_steps=200).run(data)
    posterior = EmpiricalMarginal(mcmc_run, sites=['alpha', 'beta'])
    assert_equal(posterior.mean, torch.stack([true_alpha, true_beta]), prec=0.05)


@pytest.mark.parametrize("jit", [False, mark_jit(True,
                                                 marks=[pytest.mark.skip("FIXME: Slow on JIT.")])],
                         ids=jit_idfn)
def test_gaussian_mixture_model(jit):
    K, N = 3, 1000

    def gmm(data):
        mix_proportions = pyro.sample("phi", dist.Dirichlet(torch.ones(K)))
        with pyro.plate("num_clusters", K):
            cluster_means = pyro.sample("cluster_means", dist.Normal(torch.arange(float(K)), 1.))
        with pyro.plate("data", data.shape[0]):
            assignments = pyro.sample("assignments", dist.Categorical(mix_proportions))
            pyro.sample("obs", dist.Normal(cluster_means[assignments], 1.), obs=data)
        return cluster_means

    true_cluster_means = torch.tensor([1., 5., 10.])
    true_mix_proportions = torch.tensor([0.1, 0.3, 0.6])
    cluster_assignments = dist.Categorical(true_mix_proportions).sample(torch.Size((N,)))
    data = dist.Normal(true_cluster_means[cluster_assignments], 1.0).sample()
<<<<<<< HEAD
    nuts_kernel = NUTS(gmm, adapt_step_size=True, max_iarange_nesting=1,
                       jit_compile=jit, ignore_jit_warnings=True)
=======
    nuts_kernel = NUTS(gmm, max_plate_nesting=1)
>>>>>>> 85772d66
    mcmc_run = MCMC(nuts_kernel, num_samples=300, warmup_steps=100).run(data)
    posterior = EmpiricalMarginal(mcmc_run, sites=["phi", "cluster_means"]).mean.sort()[0]
    assert_equal(posterior[0], true_mix_proportions, prec=0.05)
    assert_equal(posterior[1], true_cluster_means, prec=0.2)


<<<<<<< HEAD
@pytest.mark.parametrize("jit", [False, mark_jit(True)], ids=jit_idfn)
def test_bernoulli_latent_model(jit):
    @poutine.broadcast
=======
def test_bernoulli_latent_model():
>>>>>>> 85772d66
    def model(data):
        y_prob = pyro.sample("y_prob", dist.Beta(1., 1.))
        with pyro.plate("data", data.shape[0]):
            y = pyro.sample("y", dist.Bernoulli(y_prob))
            z = pyro.sample("z", dist.Bernoulli(0.65 * y + 0.1))
            pyro.sample("obs", dist.Normal(2. * z, 1.), obs=data)

    N = 2000
    y_prob = torch.tensor(0.3)
    y = dist.Bernoulli(y_prob).sample(torch.Size((N,)))
    z = dist.Bernoulli(0.65 * y + 0.1).sample()
    data = dist.Normal(2. * z, 1.0).sample()
<<<<<<< HEAD
    nuts_kernel = NUTS(model, adapt_step_size=True, max_iarange_nesting=1,
                       jit_compile=jit, ignore_jit_warnings=True)
=======
    nuts_kernel = NUTS(model, max_plate_nesting=1)
>>>>>>> 85772d66
    mcmc_run = MCMC(nuts_kernel, num_samples=600, warmup_steps=200).run(data)
    posterior = EmpiricalMarginal(mcmc_run, sites="y_prob").mean
    assert_equal(posterior, y_prob, prec=0.05)


@pytest.mark.parametrize("jit", [False, mark_jit(True)], ids=jit_idfn)
@pytest.mark.parametrize("num_steps,use_einsum", [
    (2, False),
    (3, False),
    (3, True),
    # This will crash without the einsum backend
    pytest.param(30, True,
                 marks=pytest.mark.skip(reason="https://github.com/pytorch/pytorch/issues/10661")),
])
def test_gaussian_hmm_enum_shape(jit, num_steps, use_einsum):
    dim = 4

    def model(data):
        initialize = pyro.sample("initialize", dist.Dirichlet(torch.ones(dim)))
        transition = pyro.sample("transition", dist.Dirichlet(torch.ones(dim, dim)))
        emission_loc = pyro.sample("emission_loc", dist.Normal(torch.zeros(dim), torch.ones(dim)))
        emission_scale = pyro.sample("emission_scale", dist.LogNormal(torch.zeros(dim), torch.ones(dim)))
        x = None
        with ignore_jit_warnings([("Iterating over a tensor", RuntimeWarning)]):
            for t, y in enumerate(data):
                x = pyro.sample("x_{}".format(t), dist.Categorical(initialize if x is None else transition[x]))
                pyro.sample("y_{}".format(t), dist.Normal(emission_loc[x], emission_scale[x]), obs=y)
                # check shape
                effective_dim = sum(1 for size in x.shape if size > 1)
                assert effective_dim == 1

    data = torch.ones(num_steps)
<<<<<<< HEAD
    nuts_kernel = NUTS(model, adapt_step_size=True, max_iarange_nesting=0,
                       jit_compile=jit, ignore_jit_warnings=True,
                       experimental_use_einsum=use_einsum)
=======
    nuts_kernel = NUTS(model, max_plate_nesting=0, experimental_use_einsum=use_einsum)
>>>>>>> 85772d66
    MCMC(nuts_kernel, num_samples=5, warmup_steps=5).run(data)<|MERGE_RESOLUTION|>--- conflicted
+++ resolved
@@ -8,47 +8,17 @@
 
 import pyro
 import pyro.distributions as dist
+import pyro.poutine as poutine
 from pyro.infer import EmpiricalMarginal
 from pyro.infer.mcmc.mcmc import MCMC
 from pyro.infer.mcmc.nuts import NUTS
-<<<<<<< HEAD
-import pyro.poutine as poutine
 from pyro.util import ignore_jit_warnings
-=======
->>>>>>> 85772d66
 from tests.common import assert_equal
-
 from .test_hmc import GaussianChain, T, rmse
 
 logger = logging.getLogger(__name__)
 
-<<<<<<< HEAD
-
-def mark_jit(*args, **kwargs):
-    jit_markers = kwargs.pop("marks", [])
-    jit_markers += [
-        pytest.mark.skipif(torch.__version__ <= "0.4.1",
-                           reason="https://github.com/pytorch/pytorch/issues/10041#issuecomment-409057228"),
-        pytest.mark.skipif('CI' in os.environ,
-                           reason='slow test')
-    ]
-    kwargs["marks"] = jit_markers
-    return pytest.param(*args, **kwargs)
-
-
-def jit_idfn(param):
-    return "JIT={}".format(param)
-
-
-T2 = T(*TEST_CASES[2].values)._replace(num_samples=800, warmup_steps=200)
-TEST_CASES[2] = pytest.param(*T2, marks=pytest.mark.skipif(
-    'CI' in os.environ and os.environ['CI'] == 'true', reason='Slow test - skip on CI'))
-T3 = T(*TEST_CASES[3].values)._replace(num_samples=1000, warmup_steps=200)
-TEST_CASES[3] = pytest.param(*T3, marks=[
-    pytest.mark.skipif('CI' in os.environ and os.environ['CI'] == 'true',
-                       reason='Slow test - skip on CI')]
-)
-=======
+
 TEST_CASES = [
     T(
         GaussianChain(dim=10, chain_len=3, num_obs=1),
@@ -94,9 +64,25 @@
                                  reason='Slow test - skip on CI/CUDA')])
 ]
 
+
 TEST_IDS = [t[0].id_fn() if type(t).__name__ == 'TestExample'
             else t[0][0].id_fn() for t in TEST_CASES]
->>>>>>> 85772d66
+
+
+def mark_jit(*args, **kwargs):
+    jit_markers = kwargs.pop("marks", [])
+    jit_markers += [
+        pytest.mark.skipif(torch.__version__ <= "0.4.1",
+                           reason="https://github.com/pytorch/pytorch/issues/10041#issuecomment-409057228"),
+        pytest.mark.skipif('CI' in os.environ,
+                           reason='slow test')
+    ]
+    kwargs["marks"] = jit_markers
+    return pytest.param(*args, **kwargs)
+
+
+def jit_idfn(param):
+    return "JIT={}".format(param)
 
 
 @pytest.mark.parametrize(
@@ -139,13 +125,10 @@
         assert_equal(rmse(latent_std, expected_std).item(), 0.0, prec=std_tol)
 
 
-<<<<<<< HEAD
-@pytest.mark.parametrize("jit", [False, mark_jit(True)], ids=jit_idfn)
-def test_logistic_regression(jit):
-=======
+@pytest.mark.parametrize()
+@pytest.mark.parametrize("jit", [False, mark_jit(True)], ids=jit_idfn)
 @pytest.mark.parametrize("use_multinomial_sampling", [True, False])
-def test_logistic_regression(use_multinomial_sampling):
->>>>>>> 85772d66
+def test_logistic_regression(jit, use_multinomial_sampling):
     dim = 3
     data = torch.randn(2000, dim)
     true_coefs = torch.arange(1., dim + 1.)
@@ -157,20 +140,15 @@
         y = pyro.sample('y', dist.Bernoulli(logits=(coefs * data).sum(-1)), obs=labels)
         return y
 
-<<<<<<< HEAD
-    nuts_kernel = NUTS(model, step_size=0.0855, jit_compile=jit, ignore_jit_warnings=True)
-=======
-    nuts_kernel = NUTS(model, use_multinomial_sampling=use_multinomial_sampling)
->>>>>>> 85772d66
+    nuts_kernel = NUTS(model,
+                       use_multinomial_sampling=use_multinomial_sampling,
+                       jit_compile=jit,
+                       ignore_jit_warnings=True)
     mcmc_run = MCMC(nuts_kernel, num_samples=500, warmup_steps=100).run(data)
     posterior = EmpiricalMarginal(mcmc_run, sites='beta')
     assert_equal(rmse(true_coefs, posterior.mean).item(), 0.0, prec=0.1)
 
 
-<<<<<<< HEAD
-@pytest.mark.parametrize("jit", [False, mark_jit(True)], ids=jit_idfn)
-def test_beta_bernoulli(jit):
-=======
 @pytest.mark.parametrize(
     "step_size, adapt_step_size, adapt_mass_matrix, full_mass",
     [
@@ -182,7 +160,6 @@
     ]
 )
 def test_beta_bernoulli(step_size, adapt_step_size, adapt_mass_matrix, full_mass):
->>>>>>> 85772d66
     def model(data):
         alpha = torch.tensor([1.1, 1.1])
         beta = torch.tensor([1.1, 1.1])
@@ -192,23 +169,15 @@
 
     true_probs = torch.tensor([0.9, 0.1])
     data = dist.Bernoulli(true_probs).sample(sample_shape=(torch.Size((1000,))))
-<<<<<<< HEAD
-    nuts_kernel = NUTS(model, step_size=0.02, jit_compile=jit, ignore_jit_warnings=True)
-=======
     nuts_kernel = NUTS(model, step_size, adapt_step_size, adapt_mass_matrix, full_mass)
->>>>>>> 85772d66
     mcmc_run = MCMC(nuts_kernel, num_samples=500, warmup_steps=100).run(data)
     posterior = EmpiricalMarginal(mcmc_run, sites='p_latent')
     assert_equal(posterior.mean, true_probs, prec=0.02)
 
 
-<<<<<<< HEAD
-@pytest.mark.parametrize("jit", [False, mark_jit(True)], ids=jit_idfn)
-def test_gamma_normal(jit):
-=======
+@pytest.mark.parametrize("jit", [False, mark_jit(True)], ids=jit_idfn)
 @pytest.mark.parametrize("use_multinomial_sampling", [True, False])
-def test_gamma_normal(use_multinomial_sampling):
->>>>>>> 85772d66
+def test_gamma_normal(jit, use_multinomial_sampling):
     def model(data):
         rate = torch.tensor([1.0, 1.0])
         concentration = torch.tensor([1.0, 1.0])
@@ -218,17 +187,15 @@
 
     true_std = torch.tensor([0.5, 2])
     data = dist.Normal(3, true_std).sample(sample_shape=(torch.Size((2000,))))
-<<<<<<< HEAD
-    nuts_kernel = NUTS(model, step_size=0.01, jit_compile=jit, ignore_jit_warnings=True)
-=======
-    nuts_kernel = NUTS(model, use_multinomial_sampling=use_multinomial_sampling)
->>>>>>> 85772d66
+    nuts_kernel = NUTS(model,
+                       use_multinomial_sampling=use_multinomial_sampling,
+                       jit_compile=jit,
+                       ignore_jit_warnings=True)
     mcmc_run = MCMC(nuts_kernel, num_samples=200, warmup_steps=100).run(data)
     posterior = EmpiricalMarginal(mcmc_run, sites='p_latent')
     assert_equal(posterior.mean, true_std, prec=0.05)
 
 
-<<<<<<< HEAD
 @pytest.mark.parametrize("jit", [False, mark_jit(True)], ids=jit_idfn)
 def test_logistic_regression_with_dual_averaging(jit):
     dim = 3
@@ -270,9 +237,6 @@
                                  mark_jit(True, marks=[pytest.mark.xfail("https://github.com/uber/pyro/issues/1418")])
                                  ], ids=jit_idfn)
 def test_dirichlet_categorical(jit):
-=======
-def test_dirichlet_categorical():
->>>>>>> 85772d66
     def model(data):
         concentration = torch.tensor([1.0, 1.0, 1.0])
         p_latent = pyro.sample('p_latent', dist.Dirichlet(concentration))
@@ -281,11 +245,7 @@
 
     true_probs = torch.tensor([0.1, 0.6, 0.3])
     data = dist.Categorical(true_probs).sample(sample_shape=(torch.Size((2000,))))
-<<<<<<< HEAD
-    nuts_kernel = NUTS(model, adapt_step_size=True, jit_compile=jit, ignore_jit_warnings=True)
-=======
-    nuts_kernel = NUTS(model)
->>>>>>> 85772d66
+    nuts_kernel = NUTS(model, jit_compile=jit, ignore_jit_warnings=True)
     mcmc_run = MCMC(nuts_kernel, num_samples=200, warmup_steps=100).run(data)
     posterior = EmpiricalMarginal(mcmc_run, sites='p_latent')
     assert_equal(posterior.mean, true_probs, prec=0.02)
@@ -301,11 +261,7 @@
     true_alpha = torch.tensor(5.)
     true_beta = torch.tensor(1.)
     data = dist.Beta(concentration1=true_alpha, concentration0=true_beta).sample(torch.Size((5000,)))
-<<<<<<< HEAD
-    nuts_kernel = NUTS(model, adapt_step_size=True, jit_compile=jit, ignore_jit_warnings=True)
-=======
-    nuts_kernel = NUTS(model)
->>>>>>> 85772d66
+    nuts_kernel = NUTS(model, jit_compile=jit, ignore_jit_warnings=True)
     mcmc_run = MCMC(nuts_kernel, num_samples=500, warmup_steps=200).run(data)
     posterior = EmpiricalMarginal(mcmc_run, sites=['alpha', 'beta'])
     assert_equal(posterior.mean, torch.stack([true_alpha, true_beta]), prec=0.05)
@@ -330,25 +286,17 @@
     true_mix_proportions = torch.tensor([0.1, 0.3, 0.6])
     cluster_assignments = dist.Categorical(true_mix_proportions).sample(torch.Size((N,)))
     data = dist.Normal(true_cluster_means[cluster_assignments], 1.0).sample()
-<<<<<<< HEAD
-    nuts_kernel = NUTS(gmm, adapt_step_size=True, max_iarange_nesting=1,
+    nuts_kernel = NUTS(gmm, adapt_step_size=True, max_plate_nesting=1,
                        jit_compile=jit, ignore_jit_warnings=True)
-=======
-    nuts_kernel = NUTS(gmm, max_plate_nesting=1)
->>>>>>> 85772d66
     mcmc_run = MCMC(nuts_kernel, num_samples=300, warmup_steps=100).run(data)
     posterior = EmpiricalMarginal(mcmc_run, sites=["phi", "cluster_means"]).mean.sort()[0]
     assert_equal(posterior[0], true_mix_proportions, prec=0.05)
     assert_equal(posterior[1], true_cluster_means, prec=0.2)
 
 
-<<<<<<< HEAD
 @pytest.mark.parametrize("jit", [False, mark_jit(True)], ids=jit_idfn)
 def test_bernoulli_latent_model(jit):
     @poutine.broadcast
-=======
-def test_bernoulli_latent_model():
->>>>>>> 85772d66
     def model(data):
         y_prob = pyro.sample("y_prob", dist.Beta(1., 1.))
         with pyro.plate("data", data.shape[0]):
@@ -361,12 +309,8 @@
     y = dist.Bernoulli(y_prob).sample(torch.Size((N,)))
     z = dist.Bernoulli(0.65 * y + 0.1).sample()
     data = dist.Normal(2. * z, 1.0).sample()
-<<<<<<< HEAD
-    nuts_kernel = NUTS(model, adapt_step_size=True, max_iarange_nesting=1,
+    nuts_kernel = NUTS(model, adapt_step_size=True, max_plate_nesting=1,
                        jit_compile=jit, ignore_jit_warnings=True)
-=======
-    nuts_kernel = NUTS(model, max_plate_nesting=1)
->>>>>>> 85772d66
     mcmc_run = MCMC(nuts_kernel, num_samples=600, warmup_steps=200).run(data)
     posterior = EmpiricalMarginal(mcmc_run, sites="y_prob").mean
     assert_equal(posterior, y_prob, prec=0.05)
@@ -399,11 +343,7 @@
                 assert effective_dim == 1
 
     data = torch.ones(num_steps)
-<<<<<<< HEAD
-    nuts_kernel = NUTS(model, adapt_step_size=True, max_iarange_nesting=0,
+    nuts_kernel = NUTS(model, adapt_step_size=True, max_plate_nesting=0,
                        jit_compile=jit, ignore_jit_warnings=True,
                        experimental_use_einsum=use_einsum)
-=======
-    nuts_kernel = NUTS(model, max_plate_nesting=0, experimental_use_einsum=use_einsum)
->>>>>>> 85772d66
     MCMC(nuts_kernel, num_samples=5, warmup_steps=5).run(data)